import { sequelize } from '.';
import { DataTypes, Model, ModelDefined } from 'sequelize';

export class Crontab {
  name?: string;
  command: string;
  schedule: string;
  timestamp?: string;
  saved?: boolean;
  id?: number;
  status?: CrontabStatus;
  isSystem?: 1 | 0;
  pid?: number;
  isDisabled?: 1 | 0;
  log_path?: string;
  isPinned?: 1 | 0;
<<<<<<< HEAD
  labels: Array<string>;
=======
  last_running_time?: number;
  last_execution_time?: number;
>>>>>>> 01577f64

  constructor(options: Crontab) {
    this.name = options.name;
    this.command = options.command;
    this.schedule = options.schedule;
    this.saved = options.saved;
    this.id = options.id;
    this.status =
      options.status && CrontabStatus[options.status]
        ? options.status
        : CrontabStatus.idle;
    this.timestamp = new Date().toString();
    this.isSystem = options.isSystem || 0;
    this.pid = options.pid;
    this.isDisabled = options.isDisabled || 0;
    this.log_path = options.log_path || '';
    this.isPinned = options.isPinned || 0;
<<<<<<< HEAD
    this.labels = options.labels || [];
=======
    this.last_running_time = options.last_running_time || 0;
    this.last_execution_time = options.last_execution_time || 0;
>>>>>>> 01577f64
  }
}

export enum CrontabStatus {
  'running',
  'idle',
  'disabled',
  'queued',
}

interface CronInstance extends Model<Crontab, Crontab>, Crontab {}
export const CrontabModel = sequelize.define<CronInstance>('Crontab', {
  name: DataTypes.STRING,
  command: DataTypes.STRING,
  schedule: DataTypes.STRING,
  timestamp: DataTypes.STRING,
  saved: DataTypes.BOOLEAN,
  status: DataTypes.NUMBER,
  isSystem: DataTypes.NUMBER,
  pid: DataTypes.NUMBER,
  isDisabled: DataTypes.NUMBER,
  isPinned: DataTypes.NUMBER,
  log_path: DataTypes.STRING,
  last_running_time: DataTypes.NUMBER,
  last_execution_time: DataTypes.NUMBER,
});<|MERGE_RESOLUTION|>--- conflicted
+++ resolved
@@ -14,12 +14,9 @@
   isDisabled?: 1 | 0;
   log_path?: string;
   isPinned?: 1 | 0;
-<<<<<<< HEAD
   labels: Array<string>;
-=======
   last_running_time?: number;
   last_execution_time?: number;
->>>>>>> 01577f64
 
   constructor(options: Crontab) {
     this.name = options.name;
@@ -37,12 +34,9 @@
     this.isDisabled = options.isDisabled || 0;
     this.log_path = options.log_path || '';
     this.isPinned = options.isPinned || 0;
-<<<<<<< HEAD
-    this.labels = options.labels || [];
-=======
+    this.labels = options.labels || [''];
     this.last_running_time = options.last_running_time || 0;
     this.last_execution_time = options.last_execution_time || 0;
->>>>>>> 01577f64
   }
 }
 
@@ -66,6 +60,18 @@
   isDisabled: DataTypes.NUMBER,
   isPinned: DataTypes.NUMBER,
   log_path: DataTypes.STRING,
+  labels: {
+    type: DataTypes.STRING,
+    allowNull: false,
+    get() {
+      if (this.getDataValue('labels')) {
+        return this.getDataValue('labels').split(',')
+      }
+    },
+    set(value) {
+      this.setDataValue('labels', value.join(','));
+    },
+  },
   last_running_time: DataTypes.NUMBER,
   last_execution_time: DataTypes.NUMBER,
 });