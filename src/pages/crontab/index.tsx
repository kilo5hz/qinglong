import React, { PureComponent, Fragment, useState, useEffect } from 'react';
import {
  Button,
  message,
  Modal,
  Table,
  Tag,
  Space,
  Tooltip,
  Dropdown,
  Menu,
  Typography,
  Input,
  Popover,
} from 'antd';
import {
  ClockCircleOutlined,
  Loading3QuartersOutlined,
  CloseCircleOutlined,
  FileTextOutlined,
  EllipsisOutlined,
  PlayCircleOutlined,
  CheckCircleOutlined,
  EditOutlined,
  StopOutlined,
  DeleteOutlined,
  PauseCircleOutlined,
  FieldTimeOutlined,
  PushpinOutlined,
} from '@ant-design/icons';
import config from '@/utils/config';
import { PageContainer } from '@ant-design/pro-layout';
import { request } from '@/utils/http';
import CronModal,{ CronLabelModal } from './modal';
import CronLogModal from './logModal';
import cron_parser from 'cron-parser';
import { diffTime } from '@/utils/date';
import { getTableScroll } from '@/utils/index';
import { history } from 'umi';
import './index.less';

const { Text } = Typography;
const { Search } = Input;

enum CrontabStatus {
  'running',
  'idle',
  'disabled',
  'queued',
}

const CrontabSort: any = { 0: 0, 3: 1, 1: 2, 4: 3 };

enum OperationName {
  '启用',
  '禁用',
  '运行',
  '停止',
  '置顶',
  '取消置顶',
}

enum OperationPath {
  'enable',
  'disable',
  'run',
  'stop',
  'pin',
  'unpin',
}

const Crontab = ({ headerStyle, isPhone }: any) => {
  const columns: any = [
    {
      title: '任务名',
      dataIndex: 'name',
      key: 'name',
      width: 150,
      align: 'center' as const,
      render: (text: string, record: any) => (
<<<<<<< HEAD
        <>
          <a
            onClick={() => {
              goToScriptManager(record);
            }}
          >
            {record.name || record._id}{' '}
            {record.isPinned ? (
              <span>
                <PushpinOutlined />
              </span>
            ) : (
              ''
            )}
          </a>
          <span>
            {record.labels?.length > 0 && record.labels[0] !== '' ? 
              <Popover placement='right' trigger={isPhone ? 'click' : 'hover'}
                content={
                  <div>
                    {record.labels?.map((label: string, i: number) => (
                      <Tag color="blue" 
                        onClick={() => { onSearch(`label:${label}`) }}>
                        {label}
                      </Tag>
                    ))}
                  </div>
                }>
                <Tag color="blue">{record.labels[0]}</Tag>
              </Popover>
              : ''}
          </span>
        </>
=======
        <a
          onClick={() => {
            goToScriptManager(record);
          }}
        >
          {record.name || record.id}{' '}
          {record.isPinned ? (
            <span>
              <PushpinOutlined />
            </span>
          ) : (
            ''
          )}
        </a>
>>>>>>> 01577f64
      ),
      sorter: {
        compare: (a: any, b: any) => a.name.localeCompare(b.name),
        multiple: 2,
      },
    },
    {
      title: '任务',
      dataIndex: 'command',
      key: 'command',
      width: 250,
      align: 'center' as const,
      render: (text: string, record: any) => {
        return (
          <span
            style={{
              textAlign: 'left',
              width: '100%',
              display: 'inline-block',
              wordBreak: 'break-all',
            }}
          >
            {text}
          </span>
        );
      },
      sorter: {
        compare: (a: any, b: any) => a.command.localeCompare(b.command),
        multiple: 3,
      },
    },
    {
      title: '任务定时',
      dataIndex: 'schedule',
      key: 'schedule',
      width: 110,
      align: 'center' as const,
      sorter: {
        compare: (a: any, b: any) => a.schedule.localeCompare(b.schedule),
        multiple: 1,
      },
    },
    {
      title: '最后运行时间',
      align: 'center' as const,
      width: 150,
      sorter: {
        compare: (a: any, b: any) => {
          return a.last_execution_time - b.last_execution_time;
        },
      },
      render: (text: string, record: any) => {
        const language = navigator.language || navigator.languages[0];
        return (
          <span
            style={{
              display: 'block',
            }}
          >
            {record.last_execution_time
              ? new Date(record.last_execution_time * 1000)
                  .toLocaleString(language, {
                    hour12: false,
                  })
                  .replace(' 24:', ' 00:')
              : '-'}
          </span>
        );
      },
    },
    {
      title: '最后运行时长',
      align: 'center' as const,
      width: 120,
      sorter: {
        compare: (a: any, b: any) => {
          return a.last_running_time - b.last_running_time;
        },
      },
      render: (text: string, record: any) => {
        const language = navigator.language || navigator.languages[0];
        return (
          <span
            style={{
              display: 'block',
            }}
          >
            {record.last_running_time
              ? diffTime(record.last_running_time)
              : '-'}
          </span>
        );
      },
    },
    {
      title: '下次运行时间',
      align: 'center' as const,
      width: 150,
      sorter: {
        compare: (a: any, b: any) => {
          return a.nextRunTime - b.nextRunTime;
        },
      },
      render: (text: string, record: any) => {
        const language = navigator.language || navigator.languages[0];
        return (
          <span
            style={{
              display: 'block',
            }}
          >
            {record.nextRunTime
              .toLocaleString(language, {
                hour12: false,
              })
              .replace(' 24:', ' 00:')}
          </span>
        );
      },
    },

    {
      title: '状态',
      key: 'status',
      dataIndex: 'status',
      align: 'center' as const,
      width: 85,
      filters: [
        {
          text: '运行中',
          value: 0,
        },
        {
          text: '空闲中',
          value: 1,
        },
        {
          text: '已禁用',
          value: 2,
        },
        {
          text: '队列中',
          value: 3,
        },
      ],
      onFilter: (value: number, record: any) => {
        if (record.isDisabled && record.status !== 0) {
          return value === 2;
        } else {
          return record.status === value;
        }
      },
      render: (text: string, record: any) => (
        <>
          {(!record.isDisabled || record.status !== CrontabStatus.idle) && (
            <>
              {record.status === CrontabStatus.idle && (
                <Tag icon={<ClockCircleOutlined />} color="default">
                  空闲中
                </Tag>
              )}
              {record.status === CrontabStatus.running && (
                <Tag
                  icon={<Loading3QuartersOutlined spin />}
                  color="processing"
                >
                  运行中
                </Tag>
              )}
              {record.status === CrontabStatus.queued && (
                <Tag icon={<FieldTimeOutlined />} color="default">
                  队列中
                </Tag>
              )}
            </>
          )}
          {record.isDisabled === 1 && record.status === CrontabStatus.idle && (
            <Tag icon={<CloseCircleOutlined />} color="error">
              已禁用
            </Tag>
          )}
        </>
      ),
    },
    {
      title: '操作',
      key: 'action',
      align: 'center' as const,
      width: 100,
      render: (text: string, record: any, index: number) => {
        const isPc = !isPhone;
        return (
          <Space size="middle">
            {record.status === CrontabStatus.idle && (
              <Tooltip title={isPc ? '运行' : ''}>
                <a
                  onClick={() => {
                    runCron(record, index);
                  }}
                >
                  <PlayCircleOutlined />
                </a>
              </Tooltip>
            )}
            {record.status !== CrontabStatus.idle && (
              <Tooltip title={isPc ? '停止' : ''}>
                <a
                  onClick={() => {
                    stopCron(record, index);
                  }}
                >
                  <PauseCircleOutlined />
                </a>
              </Tooltip>
            )}
            <Tooltip title={isPc ? '日志' : ''}>
              <a
                onClick={() => {
                  setLogCron({ ...record, timestamp: Date.now() });
                }}
              >
                <FileTextOutlined />
              </a>
            </Tooltip>
            <MoreBtn key="more" record={record} index={index} />
          </Space>
        );
      },
    },
  ];

  const [value, setValue] = useState<any[]>([]);
  const [loading, setLoading] = useState(true);
  const [isModalVisible, setIsModalVisible] = useState(false);
  const [isLabelModalVisible, setisLabelModalVisible] = useState(false);
  const [editedCron, setEditedCron] = useState();
  const [searchText, setSearchText] = useState('');
  const [isLogModalVisible, setIsLogModalVisible] = useState(false);
  const [logCron, setLogCron] = useState<any>();
  const [selectedRowIds, setSelectedRowIds] = useState<string[]>([]);
  const [currentPage, setCurrentPage] = useState(1);
  const [pageSize, setPageSize] = useState(20);
  const [tableScrollHeight, setTableScrollHeight] = useState<number>();

  const goToScriptManager = (record: any) => {
    const cmd = record.command.split(' ') as string[];
    if (cmd[0] === 'task') {
      if (cmd[1].startsWith('/ql/scripts')) {
        cmd[1] = cmd[1].replace('/ql/scripts/', '');
      }

      let [p, s] = cmd[1].split('/');
      if (!s) {
        s = p;
        p = '';
      }
      history.push(`/script?p=${p}&s=${s}`);
    } else if (cmd[1] === 'repo') {
      location.href = cmd[2];
    }
  };

  const getCrons = () => {
    setLoading(true);
    request
      .get(`${config.apiPrefix}crons?searchValue=${searchText}`)
      .then((data: any) => {
        setValue(
          data.data
            .sort((a: any, b: any) => {
              const sortA = a.isDisabled ? 4 : a.status;
              const sortB = b.isDisabled ? 4 : b.status;
              a.isPinned = a.isPinned ? a.isPinned : 0;
              b.isPinned = b.isPinned ? b.isPinned : 0;
              if (a.isPinned === b.isPinned) {
                return CrontabSort[sortA] - CrontabSort[sortB];
              }
              return b.isPinned - a.isPinned;
            })
            .map((x) => {
              return {
                ...x,
                nextRunTime: cron_parser
                  .parseExpression(x.schedule)
                  .next()
                  .toDate(),
              };
            }),
        );
        setCurrentPage(1);
      })
      .finally(() => setLoading(false));
  };

  const addCron = () => {
    setEditedCron(null as any);
    setIsModalVisible(true);
  };

  const editCron = (record: any, index: number) => {
    setEditedCron(record);
    setIsModalVisible(true);
  };

  const delCron = (record: any, index: number) => {
    Modal.confirm({
      title: '确认删除',
      content: (
        <>
          确认删除定时任务{' '}
          <Text style={{ wordBreak: 'break-all' }} type="warning">
            {record.name}
          </Text>{' '}
          吗
        </>
      ),
      onOk() {
        request
          .delete(`${config.apiPrefix}crons`, { data: [record.id] })
          .then((data: any) => {
            if (data.code === 200) {
              message.success('删除成功');
              const result = [...value];
              const i = result.findIndex((x) => x.id === record.id);
              result.splice(i, 1);
              setValue(result);
            } else {
              message.error(data);
            }
          });
      },
      onCancel() {
        console.log('Cancel');
      },
    });
  };

  const runCron = (record: any, index: number) => {
    Modal.confirm({
      title: '确认运行',
      content: (
        <>
          确认运行定时任务{' '}
          <Text style={{ wordBreak: 'break-all' }} type="warning">
            {record.name}
          </Text>{' '}
          吗
        </>
      ),
      onOk() {
        request
          .put(`${config.apiPrefix}crons/run`, { data: [record.id] })
          .then((data: any) => {
            if (data.code === 200) {
              const result = [...value];
              const i = result.findIndex((x) => x.id === record.id);
              result.splice(i, 1, {
                ...record,
                status: CrontabStatus.running,
              });
              setValue(result);
            } else {
              message.error(data);
            }
          });
      },
      onCancel() {
        console.log('Cancel');
      },
    });
  };

  const stopCron = (record: any, index: number) => {
    Modal.confirm({
      title: '确认停止',
      content: (
        <>
          确认停止定时任务{' '}
          <Text style={{ wordBreak: 'break-all' }} type="warning">
            {record.name}
          </Text>{' '}
          吗
        </>
      ),
      onOk() {
        request
          .put(`${config.apiPrefix}crons/stop`, { data: [record.id] })
          .then((data: any) => {
            if (data.code === 200) {
              const result = [...value];
              const i = result.findIndex((x) => x.id === record.id);
              result.splice(i, 1, {
                ...record,
                pid: null,
                status: CrontabStatus.idle,
              });
              setValue(result);
            } else {
              message.error(data);
            }
          });
      },
      onCancel() {
        console.log('Cancel');
      },
    });
  };

  const enabledOrDisabledCron = (record: any, index: number) => {
    Modal.confirm({
      title: `确认${record.isDisabled === 1 ? '启用' : '禁用'}`,
      content: (
        <>
          确认{record.isDisabled === 1 ? '启用' : '禁用'}
          定时任务{' '}
          <Text style={{ wordBreak: 'break-all' }} type="warning">
            {record.name}
          </Text>{' '}
          吗
        </>
      ),
      onOk() {
        request
          .put(
            `${config.apiPrefix}crons/${
              record.isDisabled === 1 ? 'enable' : 'disable'
            }`,
            {
              data: [record.id],
            },
          )
          .then((data: any) => {
            if (data.code === 200) {
              const newStatus = record.isDisabled === 1 ? 0 : 1;
              const result = [...value];
              const i = result.findIndex((x) => x.id === record.id);
              result.splice(i, 1, {
                ...record,
                isDisabled: newStatus,
              });
              setValue(result);
            } else {
              message.error(data);
            }
          });
      },
      onCancel() {
        console.log('Cancel');
      },
    });
  };

  const pinOrUnPinCron = (record: any, index: number) => {
    Modal.confirm({
      title: `确认${record.isPinned === 1 ? '取消置顶' : '置顶'}`,
      content: (
        <>
          确认{record.isPinned === 1 ? '取消置顶' : '置顶'}
          定时任务{' '}
          <Text style={{ wordBreak: 'break-all' }} type="warning">
            {record.name}
          </Text>{' '}
          吗
        </>
      ),
      onOk() {
        request
          .put(
            `${config.apiPrefix}crons/${
              record.isPinned === 1 ? 'unpin' : 'pin'
            }`,
            {
              data: [record.id],
            },
          )
          .then((data: any) => {
            if (data.code === 200) {
              const newStatus = record.isPinned === 1 ? 0 : 1;
              const result = [...value];
              const i = result.findIndex((x) => x.id === record.id);
              result.splice(i, 1, {
                ...record,
                isPinned: newStatus,
              });
              setValue(result);
            } else {
              message.error(data);
            }
          });
      },
      onCancel() {
        console.log('Cancel');
      },
    });
  };

  const MoreBtn: React.FC<{
    record: any;
    index: number;
  }> = ({ record, index }) => (
    <Dropdown
      arrow
      trigger={['click']}
      overlay={
        <Menu onClick={({ key }) => action(key, record, index)}>
          <Menu.Item key="edit" icon={<EditOutlined />}>
            编辑
          </Menu.Item>
          <Menu.Item
            key="enableOrDisable"
            icon={
              record.isDisabled === 1 ? (
                <CheckCircleOutlined />
              ) : (
                <StopOutlined />
              )
            }
          >
            {record.isDisabled === 1 ? '启用' : '禁用'}
          </Menu.Item>
          <Menu.Item key="delete" icon={<DeleteOutlined />}>
            删除
          </Menu.Item>
          <Menu.Item
            key="pinOrUnPin"
            icon={
              record.isPinned === 1 ? <StopOutlined /> : <PushpinOutlined />
            }
          >
            {record.isPinned === 1 ? '取消置顶' : '置顶'}
          </Menu.Item>
        </Menu>
      }
    >
      <a>
        <EllipsisOutlined />
      </a>
    </Dropdown>
  );

  const action = (key: string | number, record: any, index: number) => {
    switch (key) {
      case 'edit':
        editCron(record, index);
        break;
      case 'enableOrDisable':
        enabledOrDisabledCron(record, index);
        break;
      case 'delete':
        delCron(record, index);
        break;
      case 'pinOrUnPin':
        pinOrUnPinCron(record, index);
        break;
      default:
        break;
    }
  };

  const handleCancel = (cron?: any) => {
    setIsModalVisible(false);
    if (cron) {
      handleCrons(cron);
    }
  };

  const onSearch = (value: string) => {
    setSearchText(value.trim());
  };

  const handleCrons = (cron: any) => {
    const index = value.findIndex((x) => x.id === cron.id);
    const result = [...value];
    cron.nextRunTime = cron_parser
      .parseExpression(cron.schedule)
      .next()
      .toDate();
    if (index === -1) {
      result.unshift(cron);
    } else {
      result.splice(index, 1, {
        ...cron,
      });
    }
    setValue(result);
  };

  const getCronDetail = (cron: any) => {
    request
      .get(`${config.apiPrefix}crons/${cron.id}`)
      .then((data: any) => {
        const index = value.findIndex((x) => x.id === cron.id);
        const result = [...value];
        data.data.nextRunTime = cron_parser
          .parseExpression(data.data.schedule)
          .next()
          .toDate();
        result.splice(index, 1, {
          ...cron,
          ...data.data,
        });
        setValue(result);
      })
      .finally(() => setLoading(false));
  };

  const onSelectChange = (selectedIds: any[]) => {
    setSelectedRowIds(selectedIds);

    setTimeout(() => {
      if (selectedRowIds.length === 0 || selectedIds.length === 0) {
        setTableScrollHeight(getTableScroll());
      }
    });
  };

  const rowSelection = {
    selectedRowIds,
    onChange: onSelectChange,
    selections: [
      Table.SELECTION_ALL,
      Table.SELECTION_INVERT,
      Table.SELECTION_NONE,
    ],
  };

  const delCrons = () => {
    Modal.confirm({
      title: '确认删除',
      content: <>确认删除选中的定时任务吗</>,
      onOk() {
        request
          .delete(`${config.apiPrefix}crons`, { data: selectedRowIds })
          .then((data: any) => {
            if (data.code === 200) {
              message.success('批量删除成功');
              setSelectedRowIds([]);
              getCrons();
            } else {
              message.error(data);
            }
          });
      },
      onCancel() {
        console.log('Cancel');
      },
    });
  };

  const operateCrons = (operationStatus: number) => {
    Modal.confirm({
      title: `确认${OperationName[operationStatus]}`,
      content: <>确认{OperationName[operationStatus]}选中的定时任务吗</>,
      onOk() {
        request
          .put(`${config.apiPrefix}crons/${OperationPath[operationStatus]}`, {
            data: selectedRowIds,
          })
          .then((data: any) => {
            if (data.code === 200) {
              getCrons();
            } else {
              message.error(data);
            }
          });
      },
      onCancel() {
        console.log('Cancel');
      },
    });
  };

  const onPageChange = (page: number, pageSize: number | undefined) => {
    setCurrentPage(page);
    setPageSize(pageSize as number);
    localStorage.setItem('pageSize', pageSize + '');
  };

  const getRowClassName = (record: any, index: number) => {
    return record.isPinned ? 'pinned-cron' : '';
  };

  useEffect(() => {
    if (logCron) {
      localStorage.setItem('logCron', logCron.id);
      setIsLogModalVisible(true);
    }
  }, [logCron]);

  useEffect(() => {
    getCrons();
  }, [searchText]);

  useEffect(() => {
    setPageSize(parseInt(localStorage.getItem('pageSize') || '20'));
    setTimeout(() => {
      setTableScrollHeight(getTableScroll());
    });
  }, []);

  return (
    <PageContainer
      className="ql-container-wrapper crontab-wrapper"
      title="定时任务"
      extra={[
        <Search
          placeholder="请输入名称或者关键词"
          style={{ width: 'auto' }}
          enterButton
          loading={loading}
          onSearch={onSearch}
        />,
        <Button key="2" type="primary" onClick={() => addCron()}>
          新建任务
        </Button>,
      ]}
      header={{
        style: headerStyle,
      }}
    >
      {selectedRowIds.length > 0 && (
        <div style={{ marginBottom: 16 }}>
          <Button type="primary" style={{ marginBottom: 5 }} onClick={delCrons}>
            批量删除
          </Button>
          <Button
            type="primary"
            onClick={() => operateCrons(0)}
            style={{ marginLeft: 8, marginBottom: 5 }}
          >
            批量启用
          </Button>
          <Button
            type="primary"
            onClick={() => operateCrons(1)}
            style={{ marginLeft: 8, marginRight: 8 }}
          >
            批量禁用
          </Button>
          <Button
            type="primary"
            style={{ marginRight: 8 }}
            onClick={() => operateCrons(2)}
          >
            批量运行
          </Button>
          <Button type="primary" onClick={() => operateCrons(3)}>
            批量停止
          </Button>
          <Button
            type="primary"
            onClick={() => operateCrons(4)}
            style={{ marginLeft: 8, marginRight: 8 }}
          >
            批量置顶
          </Button>
          <Button
            type="primary"
            onClick={() => operateCrons(5)}
            style={{ marginLeft: 8, marginRight: 8 }}
          >
            批量取消置顶
          </Button>
          <Button
            type="primary"
            onClick={() => setisLabelModalVisible(true)}
            style={{ marginLeft: 8, marginRight: 8 }}
          >
            批量修改标签
          </Button>
          <span style={{ marginLeft: 8 }}>
            已选择
            <a>{selectedRowIds?.length}</a>项
          </span>
        </div>
      )}
      <Table
        columns={columns}
        pagination={{
          current: currentPage,
          onChange: onPageChange,
          pageSize: pageSize,
          showSizeChanger: true,
          simple: isPhone,
          defaultPageSize: 20,
          showTotal: (total: number, range: number[]) =>
            `第 ${range[0]}-${range[1]} 条/总共 ${total} 条`,
          pageSizeOptions: [10, 20, 50, 100, 200, 500, 1000],
        }}
        dataSource={value}
        rowKey="id"
        size="middle"
        scroll={{ x: 1000, y: tableScrollHeight }}
        loading={loading}
        rowSelection={rowSelection}
        rowClassName={getRowClassName}
      />
      <CronLogModal
        visible={isLogModalVisible}
        handleCancel={() => {
          getCronDetail(logCron);
          setIsLogModalVisible(false);
        }}
        cron={logCron}
      />
      <CronModal
        visible={isModalVisible}
        handleCancel={handleCancel}
        cron={editedCron}
      />
      <CronLabelModal
        visible={isLabelModalVisible}
        handleCancel={(needUpdate?: boolean) => {
          setisLabelModalVisible(false);
          if (needUpdate) {
            getCrons();
          }
        }}
        ids={selectedRowIds}
      />
    </PageContainer>
  );
};

export default Crontab;<|MERGE_RESOLUTION|>--- conflicted
+++ resolved
@@ -78,7 +78,6 @@
       width: 150,
       align: 'center' as const,
       render: (text: string, record: any) => (
-<<<<<<< HEAD
         <>
           <a
             onClick={() => {
@@ -112,22 +111,6 @@
               : ''}
           </span>
         </>
-=======
-        <a
-          onClick={() => {
-            goToScriptManager(record);
-          }}
-        >
-          {record.name || record.id}{' '}
-          {record.isPinned ? (
-            <span>
-              <PushpinOutlined />
-            </span>
-          ) : (
-            ''
-          )}
-        </a>
->>>>>>> 01577f64
       ),
       sorter: {
         compare: (a: any, b: any) => a.name.localeCompare(b.name),
